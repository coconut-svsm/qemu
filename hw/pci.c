--- conflicted
+++ resolved
@@ -2061,7 +2061,6 @@
     }
 
     return path;
-<<<<<<< HEAD
 }
 
 static int pci_qdev_find_recursive(PCIBus *bus,
@@ -2081,27 +2080,6 @@
     return -EINVAL;
 }
 
-=======
-}
-
-static int pci_qdev_find_recursive(PCIBus *bus,
-                                   const char *id, PCIDevice **pdev)
-{
-    DeviceState *qdev = qdev_find_recursive(&bus->qbus, id);
-    if (!qdev) {
-        return -ENODEV;
-    }
-
-    /* roughly check if given qdev is pci device */
-    if (qdev->info->init == &pci_qdev_init &&
-        qdev->parent_bus->info == &pci_bus_info) {
-        *pdev = DO_UPCAST(PCIDevice, qdev, qdev);
-        return 0;
-    }
-    return -EINVAL;
-}
-
->>>>>>> b36e3914
 int pci_qdev_find_device(const char *id, PCIDevice **pdev)
 {
     struct PCIHostBus *host;
